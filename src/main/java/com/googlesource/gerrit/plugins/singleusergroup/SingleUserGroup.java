--- conflicted
+++ resolved
@@ -105,14 +105,9 @@
     String ident = username(uuid);
     Optional<AccountState> state = Optional.empty();
     if (ident.matches(ACCOUNT_ID_PATTERN)) {
-<<<<<<< HEAD
       state = accountCache.get(Account.id(Integer.parseInt(ident)));
-    } else if (ExternalId.isValidUsername(ident)) {
-=======
-      state = accountCache.get(new Account.Id(Integer.parseInt(ident)));
     }
     if (!state.isPresent() && ExternalId.isValidUsername(ident)) {
->>>>>>> 4259f849
       state = accountCache.getByUsername(ident);
     } else {
       return null;
